--- conflicted
+++ resolved
@@ -58,7 +58,6 @@
             assistant_id: ASSISTANT_ID,
         }
     );
-<<<<<<< HEAD
 
     await db.collection("messages").insertOne({
         addedDate: new Date(),
@@ -67,7 +66,6 @@
         text,
         ip: req.clientIp,
     });
-=======
     return run;
 }
 
@@ -79,7 +77,6 @@
     const { threadId, text } = req.body;
 
     const run = await sendMessage(threadId, text);
->>>>>>> 677e752e
     
     res.json({
         runId: run.id,
