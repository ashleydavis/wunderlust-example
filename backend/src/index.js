--- conflicted
+++ resolved
@@ -84,8 +84,12 @@
     const { threadId, runId } = req.body;
 
     const messages = await openai.beta.threads.messages.list(threadId);
-<<<<<<< HEAD
-    const run = await openai.beta.threads.runs.retrieve(threadId, runId);
+
+    let status = undefined;
+    if (runId) {
+        const run = await openai.beta.threads.runs.retrieve(threadId, runId);
+        status = run.status;
+    }   
 
     await db.collection("threads").updateOne(
         { _id: threadId },
@@ -93,7 +97,7 @@
             $set: {
                 updateDate: new Date(),
                 messages: messages,
-                status: run.status,
+                status,
                 ip: req.clientIp,
             },
             $setOnInsert: {
@@ -102,14 +106,6 @@
         },
         { upsert: true }
     );
-=======
-
-    let status = undefined;
-    if (runId) {
-        const run = await openai.beta.threads.runs.retrieve(threadId, runId);
-        status = run.status;
-    }   
->>>>>>> a9a7ce45
 
     res.json({
         messages: messages.data,
